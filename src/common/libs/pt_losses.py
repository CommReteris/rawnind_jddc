# -*- coding: utf-8 -*-

import torch

# import piqa  # disabled due to https://github.com/francois-rozet/piqa/issues/25
import pytorch_msssim
import sys

sys.path.append("..")
# from common.extlibs import DISTS_pt

# class MS_SSIM_loss(piqa.MS_SSIM):
#     def __init__(self, **kwargs):
#         r""""""
#         super().__init__(**kwargs)
#     def forward(self, input, target):
#         return 1-super().forward(input, target)


class MS_SSIM_loss(pytorch_msssim.MS_SSIM):
    def __init__(self, data_range=1.0, **kwargs):
        r""""""
        super().__init__(data_range=data_range, **kwargs)

    def forward(self, input, target):
        return 1 - super().forward(input, target)


class MS_SSIM_metric(pytorch_msssim.MS_SSIM):
    def __init__(self, data_range=1.0, **kwargs):
        r""""""
        super().__init__(data_range=data_range, **kwargs)


# class SSIM_loss(piqa.SSIM):
#     def __init__(self, **kwargs):
#         r""""""
#         super().__init__(**kwargs)
#     def forward(self, input, target):
#         return 1-super().forward(input, target)


# class DISTS_loss(DISTS_pt.DISTS):
#     def __init__(self, **kwargs):
#         super().__init__()
#
#     def forward(self, x, y):
#         return super().forward(x, y, require_grad=True, batch_average=True)


<<<<<<< HEAD
losses = {"mse": torch.nn.MSELoss, "msssim_loss": MS_SSIM_loss}
=======
losses = {"mse": torch.nn.MSELoss, "msssim_loss": MS_SSIM_loss}#, "dists": DISTS_loss}
>>>>>>> 5e068381
# metrics = losses | {"msssim": MS_SSIM_metric}  # python 3.8 / 3.10 compat
metrics = {
    "msssim": MS_SSIM_metric,
    "mse": torch.nn.MSELoss,
    "msssim_loss": MS_SSIM_loss,
    # "dists": DISTS_loss,
}  # python 3.8 / 3.10 compat


if __name__ == "__main__":

    def findvaliddim(start):
        try:
            piqa.MS_SSIM()(
                torch.rand(1, 3, start, start), torch.rand(1, 3, start, start)
            )
            print(start)
            return start
        except RuntimeError:
            print(start)
            findvalid(start + 1)

    findvaliddim(1)  # result is 162<|MERGE_RESOLUTION|>--- conflicted
+++ resolved
@@ -48,11 +48,7 @@
 #         return super().forward(x, y, require_grad=True, batch_average=True)
 
 
-<<<<<<< HEAD
 losses = {"mse": torch.nn.MSELoss, "msssim_loss": MS_SSIM_loss}
-=======
-losses = {"mse": torch.nn.MSELoss, "msssim_loss": MS_SSIM_loss}#, "dists": DISTS_loss}
->>>>>>> 5e068381
 # metrics = losses | {"msssim": MS_SSIM_metric}  # python 3.8 / 3.10 compat
 metrics = {
     "msssim": MS_SSIM_metric,
